cmake_minimum_required(VERSION 3.13)
cmake_policy(SET CMP0048 NEW)
if ("${CMAKE_VERSION}" VERSION_GREATER "3.12.0")
    cmake_policy(SET CMP0074 NEW)
endif ()

project(QnTools VERSION 0.1.0 LANGUAGES CXX)

set(CMAKE_CXX_STANDARD 17)

# Doxygen
option(BUILD_DOC "Build documentation" OFF)
option(QnTools_BUILD_TESTS "Build tests" ON)

# check if Doxygen is installed
if (CMAKE_BUILD_TYPE MATCHES "^[Rr]elease")
    if(BUILD_DOC)
        find_package(Doxygen)
        if (DOXYGEN_FOUND)
            # set input and output files
            set(DOXYGEN_IN ${CMAKE_CURRENT_SOURCE_DIR}/docs/Doxyfile.in)
            set(DOXYGEN_OUT ${CMAKE_CURRENT_BINARY_DIR}/Doxyfile)

            # request to configure the file
            configure_file(${DOXYGEN_IN} ${DOXYGEN_OUT} @ONLY)
            message("Doxygen build started")

            # note the option ALL which allows to build the docs together with the application
            add_custom_target( doc_doxygen ALL
                    COMMAND ${DOXYGEN_EXECUTABLE} ${DOXYGEN_OUT}
                    WORKING_DIRECTORY ${CMAKE_CURRENT_BINARY_DIR}
                    COMMENT "Generating API documentation with Doxygen"
                    VERBATIM )
        else (DOXYGEN_FOUND)
            message("Doxygen need to be installed to generate the doxygen documentation")
        endif (DOXYGEN_FOUND)
    endif(BUILD_DOC)
endif (CMAKE_BUILD_TYPE MATCHES "^[Rr]elease")

# ROOT
find_package(ROOT 6.20 CONFIG REQUIRED)
message(STATUS "Using ROOT: ${ROOT_VERSION} <${ROOT_CONFIG}>")

<<<<<<< HEAD
set(QnTools_SOURCE_DIR ${CMAKE_CURRENT_SOURCE_DIR})

IF(CMAKE_BUILD_TYPE MATCHES Debug)
=======
IF(QnTools_BUILD_TESTS)
>>>>>>> c3fd2e14
    include(GoogleTest)
    enable_testing()
    # Googletest
    configure_file(${QnTools_SOURCE_DIR}/tests/CMakeLists.txt.in tests/googletest-download/CMakeLists.txt)
    execute_process(COMMAND ${CMAKE_COMMAND} -G "${CMAKE_GENERATOR}" .
            RESULT_VARIABLE result
            WORKING_DIRECTORY ${CMAKE_BINARY_DIR}/tests/googletest-download)
    if (result)
        message(FATAL_ERROR "CMake step for googletest failed: ${result}")
    endif ()
    execute_process(COMMAND ${CMAKE_COMMAND} --build .
            RESULT_VARIABLE result
            WORKING_DIRECTORY ${CMAKE_BINARY_DIR}/tests/googletest-download)
    if (result)
        message(FATAL_ERROR "Build step for googletest failed: ${result}")
    endif ()
    # Prevent overriding the parent project's compiler/linker settings on Windows
    #set(gtest_force_shared_crt ON CACHE BOOL "" FORCE)
    add_subdirectory(${CMAKE_BINARY_DIR}/tests/googletest-src ${CMAKE_BINARY_DIR}/tests/googletest-build EXCLUDE_FROM_ALL)
    include_directories(${gtest_SOURCE_DIR}/include)
ENDIF(QnTools_BUILD_TESTS)


# Add subdirectories
add_subdirectory(src/base)
add_subdirectory(src/correction)
add_subdirectory(src/dataframe)

# if debug enable tests
IF (QnTools_BUILD_TESTS)
    add_subdirectory(tests/simulation)
    add_subdirectory(tests/correction)
ENDIF (QnTools_BUILD_TESTS)

# Install configuration
set(CMAKE_INSTALL_LIBDIR ${CMAKE_INSTALL_PREFIX}/lib)
set(CMAKE_INSTALL_INCLUDEDIR ${CMAKE_INSTALL_PREFIX}/include/QnTools)

FILE(GLOB_RECURSE headers "${CMAKE_CURRENT_SOURCE_DIR}/src/*.hpp")
FILE(GLOB_RECURSE headers_include "${CMAKE_CURRENT_SOURCE_DIR}/include/*.hpp")
install(FILES ${headers} DESTINATION ${CMAKE_INSTALL_INCLUDEDIR})
install(FILES ${headers_include} DESTINATION ${CMAKE_INSTALL_INCLUDEDIR})

# Installation of ROOT dictionaries
install(FILES ${CMAKE_BINARY_DIR}/src/base/libQnToolsBase_rdict.pcm DESTINATION ${CMAKE_INSTALL_LIBDIR})
install(FILES ${CMAKE_BINARY_DIR}/src/base/libQnToolsBase.rootmap DESTINATION ${CMAKE_INSTALL_LIBDIR})
install(FILES ${CMAKE_BINARY_DIR}/src/correction/libQnToolsCorrection_rdict.pcm DESTINATION ${CMAKE_INSTALL_LIBDIR})
install(FILES ${CMAKE_BINARY_DIR}/src/correction/libQnToolsCorrection.rootmap DESTINATION ${CMAKE_INSTALL_LIBDIR})

install(TARGETS QnToolsBase QnToolsCorrection QnToolsDataFrame
        EXPORT QnToolsTargets
        LIBRARY DESTINATION ${CMAKE_INSTALL_LIBDIR}
        ARCHIVE DESTINATION ${CMAKE_INSTALL_LIBDIR}
        INCLUDES DESTINATION ${CMAKE_INSTALL_INCLUDEDIR}
        )

set(INSTALL_CONFIGDIR lib/cmake/QnTools)
install(EXPORT QnToolsTargets
        FILE QnToolsTargets.cmake
        NAMESPACE QnTools::
        DESTINATION ${INSTALL_CONFIGDIR}
        )
#Create a ConfigVersion.cmake file
include(CMakePackageConfigHelpers)
write_basic_package_version_file(
        ${CMAKE_CURRENT_BINARY_DIR}/QnToolsConfigVersion.cmake
        VERSION ${PROJECT_VERSION}
        COMPATIBILITY AnyNewerVersion
)

configure_package_config_file(${CMAKE_CURRENT_LIST_DIR}/cmake/QnToolsConfig.cmake.in
        ${CMAKE_CURRENT_BINARY_DIR}/lib/cmake/QnToolsConfig.cmake
        INSTALL_DESTINATION ${INSTALL_CONFIGDIR})
#Install the config, configversion
install(FILES
        ${CMAKE_CURRENT_BINARY_DIR}/lib/cmake/QnToolsConfig.cmake
        ${CMAKE_CURRENT_BINARY_DIR}/QnToolsConfigVersion.cmake
        DESTINATION ${INSTALL_CONFIGDIR})

export(TARGETS QnToolsBase QnToolsCorrection QnToolsDataFrame NAMESPACE QnTools:: FILE QnTargets.cmake)
export(PACKAGE QnTools)

<|MERGE_RESOLUTION|>--- conflicted
+++ resolved
@@ -41,13 +41,9 @@
 find_package(ROOT 6.20 CONFIG REQUIRED)
 message(STATUS "Using ROOT: ${ROOT_VERSION} <${ROOT_CONFIG}>")
 
-<<<<<<< HEAD
 set(QnTools_SOURCE_DIR ${CMAKE_CURRENT_SOURCE_DIR})
 
-IF(CMAKE_BUILD_TYPE MATCHES Debug)
-=======
 IF(QnTools_BUILD_TESTS)
->>>>>>> c3fd2e14
     include(GoogleTest)
     enable_testing()
     # Googletest
